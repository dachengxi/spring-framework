--- conflicted
+++ resolved
@@ -209,12 +209,7 @@
 
 	void requestToken() {
 		if (upstream() != null &&
-<<<<<<< HEAD
-=======
-				!this.sink.isCancelled() &&
-				this.sink.requestedFromDownstream() > 0 &&
 				this.state.get().canRequest() &&
->>>>>>> 46329851
 				this.requestOutstanding.compareAndSet(false, true)) {
 			request(1);
 		}
