--- conflicted
+++ resolved
@@ -165,17 +165,12 @@
 		Assert.notNull(publisher, "'publisher' must not be null");
 		Assert.notNull(elementClass, "'elementClass' must not be null");
 
-<<<<<<< HEAD
 		if (Part.class.isAssignableFrom(elementClass)) {
 			publisher = (P) Mono.from(publisher).flatMapMany(p -> ((Part) p).content());
 			elementClass = (Class<T>) DataBuffer.class;
 		}
 
-		HttpHeaders headers = new HttpHeaders();
-		PublisherPartBuilder<T, P> builder = new PublisherPartBuilder<>(headers, publisher, elementClass);
-=======
 		PublisherPartBuilder<T, P> builder = new PublisherPartBuilder<>(null, publisher, elementClass);
->>>>>>> 49e5c4dc
 		this.parts.add(name, builder);
 		return builder;
 
