--- conflicted
+++ resolved
@@ -99,12 +99,7 @@
 		Executable executable = getValidatedExecutable(targetClass, sourceClass);
 
 		try {
-<<<<<<< HEAD
-			if (member instanceof Method method) {
-=======
-			if (executable instanceof Method) {
-				Method method = (Method) executable;
->>>>>>> 97854d9f
+			if (executable instanceof Method method) {
 				ReflectionUtils.makeAccessible(method);
 				if (!Modifier.isStatic(method.getModifiers())) {
 					return method.invoke(source);
@@ -113,16 +108,9 @@
 					return method.invoke(null, source);
 				}
 			}
-<<<<<<< HEAD
-			else if (member instanceof Constructor<?> constructor) {
+			else if (executable instanceof Constructor<?> constructor) {
 				ReflectionUtils.makeAccessible(constructor);
 				return constructor.newInstance(source);
-=======
-			else if (executable instanceof Constructor) {
-				Constructor<?> ctor = (Constructor<?>) executable;
-				ReflectionUtils.makeAccessible(ctor);
-				return ctor.newInstance(source);
->>>>>>> 97854d9f
 			}
 		}
 		catch (InvocationTargetException ex) {
@@ -167,26 +155,14 @@
 		return executable;
 	}
 
-<<<<<<< HEAD
-	private static boolean isApplicable(Member member, Class<?> sourceClass) {
-		if (member instanceof Method method) {
-=======
 	private static boolean isApplicable(Executable executable, Class<?> sourceClass) {
-		if (executable instanceof Method) {
-			Method method = (Method) executable;
->>>>>>> 97854d9f
+		if (executable instanceof Method method) {
 			return (!Modifier.isStatic(method.getModifiers()) ?
 					ClassUtils.isAssignable(method.getDeclaringClass(), sourceClass) :
 					method.getParameterTypes()[0] == sourceClass);
 		}
-<<<<<<< HEAD
-		else if (member instanceof Constructor<?> constructor) {
+		else if (executable instanceof Constructor<?> constructor) {
 			return (constructor.getParameterTypes()[0] == sourceClass);
-=======
-		else if (executable instanceof Constructor) {
-			Constructor<?> ctor = (Constructor<?>) executable;
-			return (ctor.getParameterTypes()[0] == sourceClass);
->>>>>>> 97854d9f
 		}
 		else {
 			return false;
