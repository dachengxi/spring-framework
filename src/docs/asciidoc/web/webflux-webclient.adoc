[[webflux-client]]
= WebClient

Spring WebFlux includes a client to perform HTTP requests with. `WebClient` has a
functional, fluent API based on Reactor, see <<web-reactive.adoc#webflux-reactive-libraries>>,
which enables declarative composition of asynchronous logic without the need to deal with
threads or concurrency. It is fully non-blocking, it supports streaming, and relies on
the same <<web-reactive.adoc#webflux-codecs, codecs>> that are also used to encode and
decode request and response content on the server side.

`WebClient` needs an HTTP client library to perform requests with. There is built-in
support for the following:

* https://github.com/reactor/reactor-netty[Reactor Netty]
* https://docs.oracle.com/en/java/javase/11/docs/api/java.net.http/java/net/http/HttpClient.html[JDK HttpClient]
* https://github.com/jetty-project/jetty-reactive-httpclient[Jetty Reactive HttpClient]
* https://hc.apache.org/index.html[Apache HttpComponents]
* Others can be plugged via `ClientHttpConnector`.




[[webflux-client-builder]]
== Configuration

The simplest way to create a `WebClient` is through one of the static factory methods:

* `WebClient.create()`
* `WebClient.create(String baseUrl)`

You can also use `WebClient.builder()` with further options:

* `uriBuilderFactory`: Customized `UriBuilderFactory` to use as a base URL.
* `defaultUriVariables`: default values to use when expanding URI templates.
* `defaultHeader`: Headers for every request.
* `defaultCookie`: Cookies for every request.
* `defaultRequest`: `Consumer` to customize every request.
* `filter`: Client filter for every request.
* `exchangeStrategies`: HTTP message reader/writer customizations.
* `clientConnector`: HTTP client library settings.

For example:

[source,java,indent=0,subs="verbatim,quotes",role="primary"]
.Java
----
	WebClient client = WebClient.builder()
			.codecs(configurer -> ... )
			.build();
----
[source,kotlin,indent=0,subs="verbatim,quotes",role="secondary"]
.Kotlin
----
	val webClient = WebClient.builder()
			.codecs { configurer -> ... }
			.build()
----

Once built, a `WebClient` is immutable. However, you can clone it and build a
modified copy as follows:

[source,java,indent=0,subs="verbatim,quotes",role="primary"]
.Java
----
	WebClient client1 = WebClient.builder()
			.filter(filterA).filter(filterB).build();

	WebClient client2 = client1.mutate()
			.filter(filterC).filter(filterD).build();

	// client1 has filterA, filterB

	// client2 has filterA, filterB, filterC, filterD
----
[source,kotlin,indent=0,subs="verbatim,quotes",role="secondary"]
.Kotlin
----
	val client1 = WebClient.builder()
			.filter(filterA).filter(filterB).build()

	val client2 = client1.mutate()
			.filter(filterC).filter(filterD).build()

	// client1 has filterA, filterB

	// client2 has filterA, filterB, filterC, filterD
----

[[webflux-client-builder-maxinmemorysize]]
=== MaxInMemorySize

Codecs have <<web-reactive.adoc#webflux-codecs-limits,limits>> for buffering data in
memory to avoid application memory issues. By default those are set to 256KB.
If that's not enough you'll get the following error:

----
org.springframework.core.io.buffer.DataBufferLimitException: Exceeded limit on max bytes to buffer
----

To change the limit for default codecs, use the following:

[source,java,indent=0,subs="verbatim,quotes",role="primary"]
.Java
----
	WebClient webClient = WebClient.builder()
			.codecs(configurer -> configurer.defaultCodecs().maxInMemorySize(2 * 1024 * 1024))
			.build();
----
[source,kotlin,indent=0,subs="verbatim,quotes",role="secondary"]
.Kotlin
----
	val webClient = WebClient.builder()
			.codecs { configurer -> configurer.defaultCodecs().maxInMemorySize(2 * 1024 * 1024) }
			.build()
----



[[webflux-client-builder-reactor]]
=== Reactor Netty

To customize Reactor Netty settings, provide a pre-configured `HttpClient`:

[source,java,indent=0,subs="verbatim,quotes",role="primary"]
.Java
----
	HttpClient httpClient = HttpClient.create().secure(sslSpec -> ...);

	WebClient webClient = WebClient.builder()
			.clientConnector(new ReactorClientHttpConnector(httpClient))
			.build();
----
[source,kotlin,indent=0,subs="verbatim,quotes",role="secondary"]
.Kotlin
----
	val httpClient = HttpClient.create().secure { ... }

	val webClient = WebClient.builder()
		.clientConnector(ReactorClientHttpConnector(httpClient))
		.build()
----


[[webflux-client-builder-reactor-resources]]
==== Resources

By default, `HttpClient` participates in the global Reactor Netty resources held in
`reactor.netty.http.HttpResources`, including event loop threads and a connection pool.
This is the recommended mode, since fixed, shared resources are preferred for event loop
concurrency. In this mode global resources remain active until the process exits.

If the server is timed with the process, there is typically no need for an explicit
shutdown. However, if the server can start or stop in-process (for example, a Spring MVC
application deployed as a WAR), you can declare a Spring-managed bean of type
`ReactorResourceFactory` with `globalResources=true` (the default) to ensure that the Reactor
Netty global resources are shut down when the Spring `ApplicationContext` is closed,
as the following example shows:

[source,java,indent=0,subs="verbatim,quotes",role="primary"]
.Java
----
	@Bean
	public ReactorResourceFactory reactorResourceFactory() {
		return new ReactorResourceFactory();
	}
----
[source,kotlin,indent=0,subs="verbatim,quotes",role="secondary"]
.Kotlin
----
	@Bean
	fun reactorResourceFactory() = ReactorResourceFactory()
----

You can also choose not to participate in the global Reactor Netty resources. However,
in this mode, the burden is on you to ensure that all Reactor Netty client and server
instances use shared resources, as the following example shows:

[source,java,indent=0,subs="verbatim,quotes",role="primary"]
.Java
----
	@Bean
	public ReactorResourceFactory resourceFactory() {
		ReactorResourceFactory factory = new ReactorResourceFactory();
		factory.setUseGlobalResources(false); // <1>
		return factory;
	}

	@Bean
	public WebClient webClient() {

		Function<HttpClient, HttpClient> mapper = client -> {
			// Further customizations...
		};

		ClientHttpConnector connector =
				new ReactorClientHttpConnector(resourceFactory(), mapper); // <2>

		return WebClient.builder().clientConnector(connector).build(); // <3>
	}
----
<1> Create resources independent of global ones.
<2> Use the `ReactorClientHttpConnector` constructor with resource factory.
<3> Plug the connector into the `WebClient.Builder`.

[source,kotlin,indent=0,subs="verbatim,quotes",role="secondary"]
.Kotlin
----
	@Bean
	fun resourceFactory() = ReactorResourceFactory().apply {
		isUseGlobalResources = false // <1>
	}

	@Bean
	fun webClient(): WebClient {

		val mapper: (HttpClient) -> HttpClient = {
			// Further customizations...
		}

		val connector = ReactorClientHttpConnector(resourceFactory(), mapper) // <2>

		return WebClient.builder().clientConnector(connector).build() // <3>
	}
----
<1> Create resources independent of global ones.
<2> Use the `ReactorClientHttpConnector` constructor with resource factory.
<3> Plug the connector into the `WebClient.Builder`.


[[webflux-client-builder-reactor-timeout]]
==== Timeouts

To configure a connection timeout:

[source,java,indent=0,subs="verbatim,quotes",role="primary"]
.Java
----
	import io.netty.channel.ChannelOption;

	HttpClient httpClient = HttpClient.create()
			.option(ChannelOption.CONNECT_TIMEOUT_MILLIS, 10000);

	WebClient webClient = WebClient.builder()
			.clientConnector(new ReactorClientHttpConnector(httpClient))
			.build();
----
[source,kotlin,indent=0,subs="verbatim,quotes",role="secondary"]
.Kotlin
----
	import io.netty.channel.ChannelOption

	val httpClient = HttpClient.create()
			.option(ChannelOption.CONNECT_TIMEOUT_MILLIS, 10000);

	val webClient = WebClient.builder()
			.clientConnector(new ReactorClientHttpConnector(httpClient))
			.build();
----

To configure a read or write timeout:

[source,java,indent=0,subs="verbatim,quotes",role="primary"]
.Java
----
	import io.netty.handler.timeout.ReadTimeoutHandler;
	import io.netty.handler.timeout.WriteTimeoutHandler;

	HttpClient httpClient = HttpClient.create()
			.doOnConnected(conn -> conn
					.addHandlerLast(new ReadTimeoutHandler(10))
					.addHandlerLast(new WriteTimeoutHandler(10)));

	// Create WebClient...

----
[source,kotlin,indent=0,subs="verbatim,quotes",role="secondary"]
.Kotlin
----
	import io.netty.handler.timeout.ReadTimeoutHandler
	import io.netty.handler.timeout.WriteTimeoutHandler

	val httpClient = HttpClient.create()
			.doOnConnected { conn -> conn
					.addHandlerLast(new ReadTimeoutHandler(10))
					.addHandlerLast(new WriteTimeoutHandler(10))
			}

	// Create WebClient...
----

To configure a response timeout for all requests:

[source,java,indent=0,subs="verbatim,quotes",role="primary"]
.Java
----
	HttpClient httpClient = HttpClient.create()
			.responseTimeout(Duration.ofSeconds(2));

	// Create WebClient...
----
[source,kotlin,indent=0,subs="verbatim,quotes",role="secondary"]
.Kotlin
----
	val httpClient = HttpClient.create()
			.responseTimeout(Duration.ofSeconds(2));

	// Create WebClient...
----

To configure a response timeout for a specific request:

[source,java,indent=0,subs="verbatim,quotes",role="primary"]
.Java
----
	WebClient.create().get()
			.uri("https://example.org/path")
			.httpRequest(httpRequest -> {
				HttpClientRequest reactorRequest = httpRequest.getNativeRequest();
				reactorRequest.responseTimeout(Duration.ofSeconds(2));
			})
			.retrieve()
			.bodyToMono(String.class);
----
[source,kotlin,indent=0,subs="verbatim,quotes",role="secondary"]
.Kotlin
----
	WebClient.create().get()
			.uri("https://example.org/path")
			.httpRequest { httpRequest: ClientHttpRequest ->
				val reactorRequest = httpRequest.getNativeRequest<HttpClientRequest>()
				reactorRequest.responseTimeout(Duration.ofSeconds(2))
			}
			.retrieve()
			.bodyToMono(String::class.java)
----



[[webflux-client-builder-jdk-httpclient]]
=== JDK HttpClient

The following example shows how to customize the JDK `HttpClient`:

[source,java,indent=0,subs="verbatim,quotes",role="primary"]
.Java
----
    HttpClient httpClient = HttpClient.newBuilder()
        .followRedirects(Redirect.NORMAL)
        .connectTimeout(Duration.ofSeconds(20))
        .build();

    ClientHttpConnector connector =
            new JdkClientHttpConnector(httpClient, new DefaultDataBufferFactory());

    WebClient webClient = WebClient.builder().clientConnector(connector).build();
----

[source,kotlin,indent=0,subs="verbatim,quotes",role="secondary"]
.Kotlin
----
    val httpClient = HttpClient.newBuilder()
        .followRedirects(Redirect.NORMAL)
        .connectTimeout(Duration.ofSeconds(20))
        .build()

    val connector = JdkClientHttpConnector(httpClient, DefaultDataBufferFactory())

    val webClient = WebClient.builder().clientConnector(connector).build()
----



[[webflux-client-builder-jetty]]
=== Jetty

The following example shows how to customize Jetty `HttpClient` settings:

[source,java,indent=0,subs="verbatim,quotes",role="primary"]
.Java
----
	HttpClient httpClient = new HttpClient();
	httpClient.setCookieStore(...);

	WebClient webClient = WebClient.builder()
			.clientConnector(new JettyClientHttpConnector(httpClient))
			.build();
----
[source,kotlin,indent=0,subs="verbatim,quotes",role="secondary"]
.Kotlin
----
	val httpClient = HttpClient()
	httpClient.cookieStore = ...

	val webClient = WebClient.builder()
			.clientConnector(new JettyClientHttpConnector(httpClient))
			.build();
----

By default, `HttpClient` creates its own resources (`Executor`, `ByteBufferPool`, `Scheduler`),
which remain active until the process exits or `stop()` is called.

You can share resources between multiple instances of the Jetty client (and server) and
ensure that the resources are shut down when the Spring `ApplicationContext` is closed by
declaring a Spring-managed bean of type `JettyResourceFactory`, as the following example
shows:

[source,java,indent=0,subs="verbatim,quotes",role="primary"]
.Java
----
	@Bean
	public JettyResourceFactory resourceFactory() {
		return new JettyResourceFactory();
	}

	@Bean
	public WebClient webClient() {

		HttpClient httpClient = new HttpClient();
		// Further customizations...

		ClientHttpConnector connector =
				new JettyClientHttpConnector(httpClient, resourceFactory()); <1>

		return WebClient.builder().clientConnector(connector).build(); <2>
	}
----
<1> Use the `JettyClientHttpConnector` constructor with resource factory.
<2> Plug the connector into the `WebClient.Builder`.

[source,kotlin,indent=0,subs="verbatim,quotes",role="secondary"]
.Kotlin
----
	@Bean
	fun resourceFactory() = JettyResourceFactory()

	@Bean
	fun webClient(): WebClient {

		val httpClient = HttpClient()
		// Further customizations...

		val connector = JettyClientHttpConnector(httpClient, resourceFactory()) // <1>

		return WebClient.builder().clientConnector(connector).build() // <2>
	}
----
<1> Use the `JettyClientHttpConnector` constructor with resource factory.
<2> Plug the connector into the `WebClient.Builder`.



[[webflux-client-builder-http-components]]
=== HttpComponents

The following example shows how to customize Apache HttpComponents `HttpClient` settings:

[source,java,indent=0,subs="verbatim,quotes",role="primary"]
.Java
----
	HttpAsyncClientBuilder clientBuilder = HttpAsyncClients.custom();
	clientBuilder.setDefaultRequestConfig(...);
	CloseableHttpAsyncClient client = clientBuilder.build();

	ClientHttpConnector connector = new HttpComponentsClientHttpConnector(client);

	WebClient webClient = WebClient.builder().clientConnector(connector).build();
----
[source,kotlin,indent=0,subs="verbatim,quotes",role="secondary"]
.Kotlin
----
	val client = HttpAsyncClients.custom().apply {
		setDefaultRequestConfig(...)
	}.build()
	val connector = HttpComponentsClientHttpConnector(client)
	val webClient = WebClient.builder().clientConnector(connector).build()
----


[[webflux-client-retrieve]]
== `retrieve()`

The `retrieve()` method can be used to declare how to extract the response. For example:

[source,java,indent=0,subs="verbatim,quotes",role="primary"]
.Java
----
	WebClient client = WebClient.create("https://example.org");

	Mono<ResponseEntity<Person>> result = client.get()
			.uri("/persons/{id}", id).accept(MediaType.APPLICATION_JSON)
			.retrieve()
			.toEntity(Person.class);
----
[source,kotlin,indent=0,subs="verbatim,quotes",role="secondary"]
.Kotlin
----
	val client = WebClient.create("https://example.org")

	val result = client.get()
			.uri("/persons/{id}", id).accept(MediaType.APPLICATION_JSON)
			.retrieve()
			.toEntity<Person>().awaitSingle()
----

Or to get only the body:

[source,java,indent=0,subs="verbatim,quotes",role="primary"]
.Java
----
	WebClient client = WebClient.create("https://example.org");

	Mono<Person> result = client.get()
			.uri("/persons/{id}", id).accept(MediaType.APPLICATION_JSON)
			.retrieve()
			.bodyToMono(Person.class);
----
[source,kotlin,indent=0,subs="verbatim,quotes",role="secondary"]
.Kotlin
----
	val client = WebClient.create("https://example.org")

	val result = client.get()
			.uri("/persons/{id}", id).accept(MediaType.APPLICATION_JSON)
			.retrieve()
			.awaitBody<Person>()
----

To get a stream of decoded objects:

[source,java,indent=0,subs="verbatim,quotes",role="primary"]
.Java
----
	Flux<Quote> result = client.get()
			.uri("/quotes").accept(MediaType.TEXT_EVENT_STREAM)
			.retrieve()
			.bodyToFlux(Quote.class);
----
[source,kotlin,indent=0,subs="verbatim,quotes",role="secondary"]
.Kotlin
----
	val result = client.get()
			.uri("/quotes").accept(MediaType.TEXT_EVENT_STREAM)
			.retrieve()
			.bodyToFlow<Quote>()
----

By default, 4xx or 5xx responses result in an `WebClientResponseException`, including
sub-classes for specific HTTP status codes. To customize the handling of error
responses, use `onStatus` handlers as follows:

[source,java,indent=0,subs="verbatim,quotes",role="primary"]
.Java
----
	Mono<Person> result = client.get()
			.uri("/persons/{id}", id).accept(MediaType.APPLICATION_JSON)
			.retrieve()
			.onStatus(HttpStatus::is4xxClientError, response -> ...)
			.onStatus(HttpStatus::is5xxServerError, response -> ...)
			.bodyToMono(Person.class);
----
[source,kotlin,indent=0,subs="verbatim,quotes",role="secondary"]
.Kotlin
----
	val result = client.get()
			.uri("/persons/{id}", id).accept(MediaType.APPLICATION_JSON)
			.retrieve()
			.onStatus(HttpStatus::is4xxClientError) { ... }
			.onStatus(HttpStatus::is5xxServerError) { ... }
			.awaitBody<Person>()
----




[[webflux-client-exchange]]
== Exchange

The `exchangeToMono()` and `exchangeToFlux()` methods (or `awaitExchange { }` and `exchangeToFlow { }` in Kotlin)
are useful for more advanced cases that require more control, such as to decode the response differently
depending on the response status:

[source,java,indent=0,subs="verbatim,quotes",role="primary"]
.Java
----
	Mono<Person> entityMono = client.get()
			.uri("/persons/1")
			.accept(MediaType.APPLICATION_JSON)
			.exchangeToMono(response -> {
				if (response.statusCode().equals(HttpStatus.OK)) {
					return response.bodyToMono(Person.class);
				}
				else {
					// Turn to error
<<<<<<< HEAD
					return response.createError();
=======
					return response.createException().flatMap(Mono::error);
>>>>>>> 5649a6f8
				}
			});
----
[source,kotlin,indent=0,subs="verbatim,quotes",role="secondary"]
.Kotlin
----
val entity = client.get()
  .uri("/persons/1")
  .accept(MediaType.APPLICATION_JSON)
  .awaitExchange {
		if (response.statusCode() == HttpStatus.OK) {
			 return response.awaitBody<Person>()
		}
		else {
			 throw response.createExceptionAndAwait()
		}
  }
----

When using the above, after the returned `Mono` or `Flux` completes, the response body
is checked and if not consumed it is released to prevent memory and connection leaks.
Therefore the response cannot be decoded further downstream. It is up to the provided
function to declare how to decode the response if needed.




[[webflux-client-body]]
== Request Body

The request body can be encoded from any asynchronous type handled by `ReactiveAdapterRegistry`,
like `Mono` or Kotlin Coroutines `Deferred` as the following example shows:

[source,java,indent=0,subs="verbatim,quotes",role="primary"]
.Java
----
	Mono<Person> personMono = ... ;

	Mono<Void> result = client.post()
			.uri("/persons/{id}", id)
			.contentType(MediaType.APPLICATION_JSON)
			.body(personMono, Person.class)
			.retrieve()
			.bodyToMono(Void.class);
----
[source,kotlin,indent=0,subs="verbatim,quotes",role="secondary"]
.Kotlin
----
	val personDeferred: Deferred<Person> = ...

	client.post()
			.uri("/persons/{id}", id)
			.contentType(MediaType.APPLICATION_JSON)
			.body<Person>(personDeferred)
			.retrieve()
			.awaitBody<Unit>()
----

You can also have a stream of objects be encoded, as the following example shows:

[source,java,indent=0,subs="verbatim,quotes",role="primary"]
.Java
----
	Flux<Person> personFlux = ... ;

	Mono<Void> result = client.post()
			.uri("/persons/{id}", id)
			.contentType(MediaType.APPLICATION_STREAM_JSON)
			.body(personFlux, Person.class)
			.retrieve()
			.bodyToMono(Void.class);
----
[source,kotlin,indent=0,subs="verbatim,quotes",role="secondary"]
.Kotlin
----
	val people: Flow<Person> = ...

	client.post()
			.uri("/persons/{id}", id)
			.contentType(MediaType.APPLICATION_JSON)
			.body(people)
			.retrieve()
			.awaitBody<Unit>()
----

Alternatively, if you have the actual value, you can use the `bodyValue` shortcut method,
as the following example shows:

[source,java,indent=0,subs="verbatim,quotes",role="primary"]
.Java
----
	Person person = ... ;

	Mono<Void> result = client.post()
			.uri("/persons/{id}", id)
			.contentType(MediaType.APPLICATION_JSON)
			.bodyValue(person)
			.retrieve()
			.bodyToMono(Void.class);
----
[source,kotlin,indent=0,subs="verbatim,quotes",role="secondary"]
.Kotlin
----
	val person: Person = ...

	client.post()
			.uri("/persons/{id}", id)
			.contentType(MediaType.APPLICATION_JSON)
			.bodyValue(person)
			.retrieve()
			.awaitBody<Unit>()
----



[[webflux-client-body-form]]
=== Form Data

To send form data, you can provide a `MultiValueMap<String, String>` as the body. Note that the
content is automatically set to `application/x-www-form-urlencoded` by the
`FormHttpMessageWriter`. The following example shows how to use `MultiValueMap<String, String>`:

[source,java,indent=0,subs="verbatim,quotes",role="primary"]
.Java
----
	MultiValueMap<String, String> formData = ... ;

	Mono<Void> result = client.post()
			.uri("/path", id)
			.bodyValue(formData)
			.retrieve()
			.bodyToMono(Void.class);
----
[source,kotlin,indent=0,subs="verbatim,quotes",role="secondary"]
.Kotlin
----
	val formData: MultiValueMap<String, String> = ...

	client.post()
			.uri("/path", id)
			.bodyValue(formData)
			.retrieve()
			.awaitBody<Unit>()
----

You can also supply form data in-line by using `BodyInserters`, as the following example shows:

[source,java,indent=0,subs="verbatim,quotes",role="primary"]
.Java
----
	import static org.springframework.web.reactive.function.BodyInserters.*;

	Mono<Void> result = client.post()
			.uri("/path", id)
			.body(fromFormData("k1", "v1").with("k2", "v2"))
			.retrieve()
			.bodyToMono(Void.class);
----
[source,kotlin,indent=0,subs="verbatim,quotes",role="secondary"]
.Kotlin
----
	import org.springframework.web.reactive.function.BodyInserters.*

	client.post()
			.uri("/path", id)
			.body(fromFormData("k1", "v1").with("k2", "v2"))
			.retrieve()
			.awaitBody<Unit>()
----



[[webflux-client-body-multipart]]
=== Multipart Data

To send multipart data, you need to provide a `MultiValueMap<String, ?>` whose values are
either `Object` instances that represent part content or `HttpEntity` instances that represent the content and
headers for a part. `MultipartBodyBuilder` provides a convenient API to prepare a
multipart request. The following example shows how to create a `MultiValueMap<String, ?>`:

[source,java,indent=0,subs="verbatim,quotes",role="primary"]
.Java
----
	MultipartBodyBuilder builder = new MultipartBodyBuilder();
	builder.part("fieldPart", "fieldValue");
	builder.part("filePart1", new FileSystemResource("...logo.png"));
	builder.part("jsonPart", new Person("Jason"));
	builder.part("myPart", part); // Part from a server request

	MultiValueMap<String, HttpEntity<?>> parts = builder.build();
----
[source,kotlin,indent=0,subs="verbatim,quotes",role="secondary"]
.Kotlin
----
	val builder = MultipartBodyBuilder().apply {
		part("fieldPart", "fieldValue")
		part("filePart1", new FileSystemResource("...logo.png"))
		part("jsonPart", new Person("Jason"))
		part("myPart", part) // Part from a server request
	}

	val parts = builder.build()
----

In most cases, you do not have to specify the `Content-Type` for each part. The content
type is determined automatically based on the `HttpMessageWriter` chosen to serialize it
or, in the case of a `Resource`, based on the file extension. If necessary, you can
explicitly provide the `MediaType` to use for each part through one of the overloaded
builder `part` methods.

Once a `MultiValueMap` is prepared, the easiest way to pass it to the `WebClient` is
through the `body` method, as the following example shows:

[source,java,indent=0,subs="verbatim,quotes",role="primary"]
.Java
----
	MultipartBodyBuilder builder = ...;

	Mono<Void> result = client.post()
			.uri("/path", id)
			.body(builder.build())
			.retrieve()
			.bodyToMono(Void.class);
----
[source,kotlin,indent=0,subs="verbatim,quotes",role="secondary"]
.Kotlin
----
	val builder: MultipartBodyBuilder = ...

	client.post()
			.uri("/path", id)
			.body(builder.build())
			.retrieve()
			.awaitBody<Unit>()
----

If the `MultiValueMap` contains at least one non-`String` value, which could also
represent regular form data (that is, `application/x-www-form-urlencoded`), you need not
set the `Content-Type` to `multipart/form-data`. This is always the case when using
`MultipartBodyBuilder`, which ensures an `HttpEntity` wrapper.

As an alternative to `MultipartBodyBuilder`, you can also provide multipart content,
inline-style, through the built-in `BodyInserters`, as the following example shows:

[source,java,indent=0,subs="verbatim,quotes",role="primary"]
.Java
----
	import static org.springframework.web.reactive.function.BodyInserters.*;

	Mono<Void> result = client.post()
			.uri("/path", id)
			.body(fromMultipartData("fieldPart", "value").with("filePart", resource))
			.retrieve()
			.bodyToMono(Void.class);
----
[source,kotlin,indent=0,subs="verbatim,quotes",role="secondary"]
.Kotlin
----
	import org.springframework.web.reactive.function.BodyInserters.*

	client.post()
			.uri("/path", id)
			.body(fromMultipartData("fieldPart", "value").with("filePart", resource))
			.retrieve()
			.awaitBody<Unit>()
----



[[webflux-client-filter]]
== Filters

You can register a client filter (`ExchangeFilterFunction`) through the `WebClient.Builder`
in order to intercept and modify requests, as the following example shows:

[source,java,indent=0,subs="verbatim,quotes",role="primary"]
.Java
----
	WebClient client = WebClient.builder()
			.filter((request, next) -> {

				ClientRequest filtered = ClientRequest.from(request)
						.header("foo", "bar")
						.build();

				return next.exchange(filtered);
			})
			.build();
----
[source,kotlin,indent=0,subs="verbatim,quotes",role="secondary"]
.Kotlin
----
	val client = WebClient.builder()
			.filter { request, next ->

				val filtered = ClientRequest.from(request)
						.header("foo", "bar")
						.build()

				next.exchange(filtered)
			}
			.build()
----

This can be used for cross-cutting concerns, such as authentication. The following example uses
a filter for basic authentication through a static factory method:

[source,java,indent=0,subs="verbatim,quotes",role="primary"]
.Java
----
	import static org.springframework.web.reactive.function.client.ExchangeFilterFunctions.basicAuthentication;

	WebClient client = WebClient.builder()
			.filter(basicAuthentication("user", "password"))
			.build();
----
[source,kotlin,indent=0,subs="verbatim,quotes",role="secondary"]
.Kotlin
----
	import org.springframework.web.reactive.function.client.ExchangeFilterFunctions.basicAuthentication

	val client = WebClient.builder()
			.filter(basicAuthentication("user", "password"))
			.build()
----

Filters can be added or removed by mutating an existing `WebClient` instance, resulting
in a new `WebClient` instance that does not affect the original one. For example:

[source,java,indent=0,subs="verbatim,quotes",role="primary"]
.Java
----
	import static org.springframework.web.reactive.function.client.ExchangeFilterFunctions.basicAuthentication;

	WebClient client = webClient.mutate()
			.filters(filterList -> {
				filterList.add(0, basicAuthentication("user", "password"));
			})
			.build();
----
[source,kotlin,indent=0,subs="verbatim,quotes",role="secondary"]
.Kotlin
----
	val client = webClient.mutate()
			.filters { it.add(0, basicAuthentication("user", "password")) }
			.build()
----

`WebClient` is a thin facade around the chain of filters followed by an
`ExchangeFunction`. It provides a workflow to make requests, to encode to and from higher
level objects, and it helps to ensure that response content is always consumed.
When filters handle the response in some way, extra care must be taken to always consume
its content or to otherwise propagate it downstream to the `WebClient` which will ensure
the same. Below is a filter that handles the `UNAUTHORIZED` status code but ensures that
any response content, whether expected or not, is released:

[source,java,indent=0,subs="verbatim,quotes",role="primary"]
.Java
----
	public ExchangeFilterFunction renewTokenFilter() {
		return (request, next) -> next.exchange(request).flatMap(response -> {
			if (response.statusCode().value() == HttpStatus.UNAUTHORIZED.value()) {
				return response.releaseBody()
						.then(renewToken())
						.flatMap(token -> {
							ClientRequest newRequest = ClientRequest.from(request).build();
							return next.exchange(newRequest);
						});
			} else {
				return Mono.just(response);
			}
		});
	}
----
[source,kotlin,indent=0,subs="verbatim,quotes",role="secondary"]
.Kotlin
----
	fun renewTokenFilter(): ExchangeFilterFunction? {
		return ExchangeFilterFunction { request: ClientRequest?, next: ExchangeFunction ->
			next.exchange(request!!).flatMap { response: ClientResponse ->
				if (response.statusCode().value() == HttpStatus.UNAUTHORIZED.value()) {
					return@flatMap response.releaseBody()
							.then(renewToken())
							.flatMap { token: String? ->
								val newRequest = ClientRequest.from(request).build()
								next.exchange(newRequest)
							}
				} else {
					return@flatMap Mono.just(response)
				}
			}
		}
	}
----



[[webflux-client-attributes]]
== Attributes

You can add attributes to a request. This is convenient if you want to pass information
through the filter chain and influence the behavior of filters for a given request.
For example:

[source,java,indent=0,subs="verbatim,quotes",role="primary"]
.Java
----
	WebClient client = WebClient.builder()
			.filter((request, next) -> {
				Optional<Object> usr = request.attribute("myAttribute");
				// ...
			})
			.build();

	client.get().uri("https://example.org/")
			.attribute("myAttribute", "...")
			.retrieve()
			.bodyToMono(Void.class);

		}
----
[source,kotlin,indent=0,subs="verbatim,quotes",role="secondary"]
.Kotlin
----
	val client = WebClient.builder()
			.filter { request, _ ->
				val usr = request.attributes()["myAttribute"];
				// ...
			}
			.build()

		client.get().uri("https://example.org/")
				.attribute("myAttribute", "...")
				.retrieve()
				.awaitBody<Unit>()
----

Note that you can configure a `defaultRequest` callback globally at the
`WebClient.Builder` level which lets you insert attributes into all requests,
which could be used for example in a Spring MVC application to populate
request attributes based on `ThreadLocal` data.


[[webflux-client-context]]
== Context

<<webflux-client-attributes>> provide a convenient way to pass information to the filter
chain but they only influence the current request. If you want to pass information that
propagates to additional requests that are nested, e.g. via `flatMap`, or executed after,
e.g. via `concatMap`, then you'll need to use the Reactor `Context`.

The Reactor `Context` needs to be populated at the end of a reactive chain in order to
apply to all operations. For example:

[source,java,indent=0,subs="verbatim,quotes",role="primary"]
.Java
----
	WebClient client = WebClient.builder()
			.filter((request, next) ->
					Mono.deferContextual(contextView -> {
						String value = contextView.get("foo");
						// ...
					}))
			.build();

	client.get().uri("https://example.org/")
			.retrieve()
			.bodyToMono(String.class)
			.flatMap(body -> {
					// perform nested request (context propagates automatically)...
			})
			.contextWrite(context -> context.put("foo", ...));
----



[[webflux-client-synchronous]]
== Synchronous Use

`WebClient` can be used in synchronous style by blocking at the end for the result:

[source,java,indent=0,subs="verbatim,quotes",role="primary"]
.Java
----
	Person person = client.get().uri("/person/{id}", i).retrieve()
		.bodyToMono(Person.class)
		.block();

	List<Person> persons = client.get().uri("/persons").retrieve()
		.bodyToFlux(Person.class)
		.collectList()
		.block();
----
[source,kotlin,indent=0,subs="verbatim,quotes",role="secondary"]
.Kotlin
----
	val person = runBlocking {
		client.get().uri("/person/{id}", i).retrieve()
				.awaitBody<Person>()
	}

	val persons = runBlocking {
		client.get().uri("/persons").retrieve()
				.bodyToFlow<Person>()
				.toList()
	}
----

However if multiple calls need to be made, it's more efficient to avoid blocking on each
response individually, and instead wait for the combined result:

[source,java,indent=0,subs="verbatim,quotes",role="primary"]
.Java
----
	Mono<Person> personMono = client.get().uri("/person/{id}", personId)
			.retrieve().bodyToMono(Person.class);

	Mono<List<Hobby>> hobbiesMono = client.get().uri("/person/{id}/hobbies", personId)
			.retrieve().bodyToFlux(Hobby.class).collectList();

	Map<String, Object> data = Mono.zip(personMono, hobbiesMono, (person, hobbies) -> {
				Map<String, String> map = new LinkedHashMap<>();
				map.put("person", person);
				map.put("hobbies", hobbies);
				return map;
			})
			.block();
----
[source,kotlin,indent=0,subs="verbatim,quotes",role="secondary"]
.Kotlin
----
	val data = runBlocking {
			val personDeferred = async {
				client.get().uri("/person/{id}", personId)
						.retrieve().awaitBody<Person>()
			}

			val hobbiesDeferred = async {
				client.get().uri("/person/{id}/hobbies", personId)
						.retrieve().bodyToFlow<Hobby>().toList()
			}

			mapOf("person" to personDeferred.await(), "hobbies" to hobbiesDeferred.await())
		}
----

The above is merely one example. There are lots of other patterns and operators for putting
together a reactive pipeline that makes many remote calls, potentially some nested,
inter-dependent, without ever blocking until the end.

[NOTE]
====
With `Flux` or `Mono`, you should never have to block in a Spring MVC or Spring WebFlux controller.
Simply return the resulting reactive type from the controller method. The same principle apply to
Kotlin Coroutines and Spring WebFlux, just use suspending function or return `Flow` in your
controller method .
====




[[webflux-client-testing]]
== Testing

To test code that uses the `WebClient`, you can use a mock web server, such as the
https://github.com/square/okhttp#mockwebserver[OkHttp MockWebServer]. To see an example
of its use, check out
{spring-framework-main-code}/spring-webflux/src/test/java/org/springframework/web/reactive/function/client/WebClientIntegrationTests.java[`WebClientIntegrationTests`]
in the Spring Framework test suite or the
https://github.com/square/okhttp/tree/master/samples/static-server[`static-server`]
sample in the OkHttp repository.<|MERGE_RESOLUTION|>--- conflicted
+++ resolved
@@ -591,11 +591,7 @@
 				}
 				else {
 					// Turn to error
-<<<<<<< HEAD
 					return response.createError();
-=======
-					return response.createException().flatMap(Mono::error);
->>>>>>> 5649a6f8
 				}
 			});
 ----
